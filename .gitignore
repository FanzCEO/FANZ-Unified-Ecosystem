--- conflicted
+++ resolved
@@ -60,14 +60,11 @@
 
 # dotenv environment variables file
 .env
-<<<<<<< HEAD
 .env.*
 !.env.example
 !.env.*.example
-=======
 # But allow .example files
 !.env*.example
->>>>>>> 845681a9
 
 # IDE files
 .vscode/
