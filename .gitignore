--- conflicted
+++ resolved
@@ -63,11 +63,8 @@
 .env.*
 !.env.example
 !.env.*.example
-<<<<<<< HEAD
-=======
 # But allow .example files
 !.env*.example
->>>>>>> cdaea2a2
 
 # IDE files
 .vscode/
@@ -140,25 +137,4 @@
 # Test artifacts  
 test-results/
 .coverage
-<<<<<<< HEAD
-.nyc_output
-
-# Security - Environment Variables
-.env
-.env.*
-!.env.example
-
-# Security - Keys and Certificates
-*.pem
-*.key
-*.p12
-*.pfx
-id_rsa*
-*.ppk
-
-# Security - Logs and Reports
-*.log
-security-reports/
-=======
-.nyc_output
->>>>>>> cdaea2a2
+.nyc_output