# 🚀 FANZ Unified Ecosystem - Docker Compose
# Complete deployment pipeline for all 13 consolidated platforms
version: '3.8'

# 🌐 Networks
networks:
  fanz_ecosystem:
    driver: bridge
    ipam:
      config:
        - subnet: 172.20.0.0/16
  
  fanz_security:
    driver: bridge
    ipam:
      config:
        - subnet: 172.16.0.0/16
    driver_opts:
      com.docker.network.bridge.enable_icc: "false"
      com.docker.network.bridge.enable_ip_masquerade: "true"

# 📦 Volumes
volumes:
  postgres_data:
    driver: local
  redis_data:
    driver: local
  media_storage:
    driver: local
  logs:
    driver: local
  # Security Volumes
  vault_data:
    driver: local
  fail2ban_data:
    driver: local
  openvas_data:
    driver: local

# 🔧 Services
services:
  # ============================================
  # 🗄️ CORE INFRASTRUCTURE
  # ============================================
  
  # PostgreSQL Database (Hardened)
  postgres:
<<<<<<< HEAD
    image: postgres:15-alpine@sha256:REDACTED_AWS_SECRET_KEYece84824a14c9d6fbbab02d0
=======
    image: postgres:15-alpine@sha256:dfcf0459185089e88a43197975780f5a3078acd5ece84824a14c9d6fbbab02d0
>>>>>>> cdaea2a2
    container_name: fanz_postgres
    restart: unless-stopped
    environment:
      POSTGRES_DB: fanz_unified
      POSTGRES_USER: fanz_user
      POSTGRES_PASSWORD: ${POSTGRES_PASSWORD:-fanz_secure_password}
      PGDATA: /var/lib/postgresql/data/pgdata
    volumes:
      - postgres_data:/var/lib/postgresql/data
      - ./database/schema.sql:/docker-entrypoint-initdb.d/01-schema.sql
    ports:
      - "5432:5432"
    networks:
      - fanz_ecosystem
    healthcheck:
      test: ["CMD-SHELL", "pg_isready -U fanz_user -d fanz_unified"]
      interval: 30s
      timeout: 10s
      retries: 3

  # Redis Cache & Sessions (Hardened)
  redis:
<<<<<<< HEAD
    image: redis:7-alpine@sha256:REDACTED_AWS_SECRET_KEY13465bb14d845db72a4e3e08
=======
    image: redis:7-alpine@sha256:bb186d083732f669da90be8b0f975a37812b15e913465bb14d845db72a4e3e08
>>>>>>> cdaea2a2
    container_name: fanz_redis
    restart: unless-stopped
    command: redis-server --requirepass ${REDIS_PASSWORD:-fanz_redis_password} --maxmemory 512mb --maxmemory-policy allkeys-lru
    volumes:
      - redis_data:/data
    ports:
      - "6379:6379"
    networks:
      - fanz_ecosystem
    healthcheck:
      test: ["CMD", "redis-cli", "--raw", "incr", "ping"]
      interval: 30s
      timeout: 10s
      retries: 3

  # Message Queue (RabbitMQ)
  rabbitmq:
    image: rabbitmq:3-management-alpine
    container_name: fanz_rabbitmq
    restart: unless-stopped
    environment:
      RABBITMQ_DEFAULT_USER: fanz_user
      RABBITMQ_DEFAULT_PASS: ${RABBITMQ_PASSWORD:-fanz_rabbitmq_password}
      RABBITMQ_DEFAULT_VHOST: fanz
    volumes:
      - ./config/rabbitmq.conf:/etc/rabbitmq/rabbitmq.conf
    ports:
      - "5672:5672"
      - "15672:15672"
    networks:
      - fanz_ecosystem
    healthcheck:
      test: rabbitmq-diagnostics -q ping
      interval: 30s
      timeout: 10s
      retries: 3

  # ============================================
  # 🔐 AUTHENTICATION & API GATEWAY
  # ============================================
  
  # Authentication Service
  auth_service:
    build:
      context: ./auth-service
      dockerfile: Dockerfile
    container_name: fanz_auth
    restart: unless-stopped
    environment:
      - NODE_ENV=production
      - PORT=3001
      - DATABASE_URL=postgresql://fanz_user:${POSTGRES_PASSWORD:-fanz_secure_password}@postgres:5432/fanz_unified
      - REDIS_URL=redis://:${REDIS_PASSWORD:-fanz_redis_password}@redis:6379
      - JWT_SECRET=${JWT_SECRET:-fanz_super_secret_jwt_key}
      - JWT_EXPIRY=24h
      - REFRESH_TOKEN_EXPIRY=30d
    depends_on:
      postgres:
        condition: service_healthy
      redis:
        condition: service_healthy
    ports:
      - "3001:3001"
    networks:
      - fanz_ecosystem
    healthcheck:
      test: ["CMD", "curl", "-f", "http://localhost:3001/health"]
      interval: 30s
      timeout: 10s
      retries: 3
    volumes:
      - logs:/app/logs

  # API Gateway
  api_gateway:
    build:
      context: ./api-gateway
      dockerfile: Dockerfile
    container_name: fanz_gateway
    restart: unless-stopped
    environment:
      - NODE_ENV=production
      - PORT=8080
      - REDIS_URL=redis://:${REDIS_PASSWORD:-fanz_redis_password}@redis:6379
      - JWT_SECRET=${JWT_SECRET:-fanz_super_secret_jwt_key}
      - CORS_ORIGINS=${CORS_ORIGINS:-http://localhost:3000,https://myfanz.network}
      # Service URLs
      - AUTH_SERVICE_URL=http://auth_service:3001
      - FANZ_SOCIAL_URL=http://fanz_social:3002
      - FANZTUBE_URL=http://fanz_tube:3003
      - FANZCOMMERCE_URL=http://fanz_commerce:3004
      - FANZSPICYAI_URL=http://fanz_ai:3005
      - FANZMEDIA_URL=http://fanz_media:3006
      - FANZDASH_URL=http://fanz_dash:3007
      - FANZLANDING_URL=http://fanz_landing:3008
      - FANZFILIATE_URL=http://fanz_affiliate:3009
      - FANZHUB_URL=http://fanz_hub:3010
      - STARZCARDS_URL=http://starz_cards:3011
      - CLUBCENTRAL_URL=http://club_central:3012
      - MIGRATION_HQ_URL=http://migration_hq:3013
      - FANZOS_URL=http://fanz_os:3014
    depends_on:
      auth_service:
        condition: service_healthy
      redis:
        condition: service_healthy
    ports:
      - "8080:8080"
    networks:
      - fanz_ecosystem
    healthcheck:
      test: ["CMD", "curl", "-f", "http://localhost:8080/api/health"]
      interval: 30s
      timeout: 10s
      retries: 3
    volumes:
      - logs:/app/logs

  # ============================================
  # 🎬 CONTENT & MEDIA PLATFORMS
  # ============================================
  
  # Fanz Social Platform
  fanz_social:
    build:
      context: ./Fanz
      dockerfile: Dockerfile
    container_name: fanz_social
    restart: unless-stopped
    environment:
      - NODE_ENV=production
      - PORT=3002
      - DATABASE_URL=postgresql://fanz_user:${POSTGRES_PASSWORD:-fanz_secure_password}@postgres:5432/fanz_unified
      - REDIS_URL=redis://:${REDIS_PASSWORD:-fanz_redis_password}@redis:6379
      - API_GATEWAY_URL=http://api_gateway:8080
      - MEDIA_STORAGE_PATH=/app/media
    depends_on:
      postgres:
        condition: service_healthy
      redis:
        condition: service_healthy
    volumes:
      - media_storage:/app/media
      - logs:/app/logs
    networks:
      - fanz_ecosystem
    healthcheck:
      test: ["CMD", "curl", "-f", "http://localhost:3002/health"]
      interval: 30s
      timeout: 10s
      retries: 3

  # FanzTube Video Platform
  fanz_tube:
    build:
      context: ./FanzTube
      dockerfile: Dockerfile
    container_name: fanz_tube
    restart: unless-stopped
    environment:
      - NODE_ENV=production
      - PORT=3003
      - DATABASE_URL=postgresql://fanz_user:${POSTGRES_PASSWORD:-fanz_secure_password}@postgres:5432/fanz_unified
      - REDIS_URL=redis://:${REDIS_PASSWORD:-fanz_redis_password}@redis:6379
      - API_GATEWAY_URL=http://api_gateway:8080
      - MEDIA_STORAGE_PATH=/app/media
      - VIDEO_PROCESSING_ENABLED=true
    depends_on:
      postgres:
        condition: service_healthy
      redis:
        condition: service_healthy
    volumes:
      - media_storage:/app/media
      - logs:/app/logs
    networks:
      - fanz_ecosystem
    healthcheck:
      test: ["CMD", "curl", "-f", "http://localhost:3003/health"]
      interval: 30s
      timeout: 10s
      retries: 3

  # FanzCommerce E-commerce Platform
  fanz_commerce:
    build:
      context: ./FanzCommerceV1
      dockerfile: Dockerfile
    container_name: fanz_commerce
    restart: unless-stopped
    environment:
      - NODE_ENV=production
      - PORT=3004
      - DATABASE_URL=postgresql://fanz_user:${POSTGRES_PASSWORD:-fanz_secure_password}@postgres:5432/fanz_unified
      - REDIS_URL=redis://:${REDIS_PASSWORD:-fanz_redis_password}@redis:6379
      - API_GATEWAY_URL=http://api_gateway:8080
      - PAYMENT_PROCESSOR_URL=${PAYMENT_PROCESSOR_URL}
    depends_on:
      postgres:
        condition: service_healthy
      redis:
        condition: service_healthy
    volumes:
      - logs:/app/logs
    networks:
      - fanz_ecosystem
    healthcheck:
      test: ["CMD", "curl", "-f", "http://localhost:3004/health"]
      interval: 30s
      timeout: 10s
      retries: 3

  # FanzSpicyAI Platform
  fanz_ai:
    build:
      context: ./FanzSpicyAi
      dockerfile: Dockerfile
    container_name: fanz_ai
    restart: unless-stopped
    environment:
      - NODE_ENV=production
      - PORT=3005
      - DATABASE_URL=postgresql://fanz_user:${POSTGRES_PASSWORD:-fanz_secure_password}@postgres:5432/fanz_unified
      - REDIS_URL=redis://:${REDIS_PASSWORD:-fanz_redis_password}@redis:6379
      - API_GATEWAY_URL=http://api_gateway:8080
      - OPENAI_API_KEY=${OPENAI_API_KEY}
      - AI_MODEL_ENDPOINT=${AI_MODEL_ENDPOINT}
    depends_on:
      postgres:
        condition: service_healthy
      redis:
        condition: service_healthy
    volumes:
      - logs:/app/logs
    networks:
      - fanz_ecosystem
    healthcheck:
      test: ["CMD", "curl", "-f", "http://localhost:3005/health"]
      interval: 30s
      timeout: 10s
      retries: 3

  # FanzMedia Processing
  fanz_media:
    build:
      context: ./FanzMediaCore
      dockerfile: Dockerfile
    container_name: fanz_media
    restart: unless-stopped
    environment:
      - NODE_ENV=production
      - PORT=3006
      - DATABASE_URL=postgresql://fanz_user:${POSTGRES_PASSWORD:-fanz_secure_password}@postgres:5432/fanz_unified
      - REDIS_URL=redis://:${REDIS_PASSWORD:-fanz_redis_password}@redis:6379
      - API_GATEWAY_URL=http://api_gateway:8080
      - MEDIA_STORAGE_PATH=/app/media
      - CDN_URL=${CDN_URL}
    depends_on:
      postgres:
        condition: service_healthy
      redis:
        condition: service_healthy
    volumes:
      - media_storage:/app/media
      - logs:/app/logs
    networks:
      - fanz_ecosystem
    healthcheck:
      test: ["CMD", "curl", "-f", "http://localhost:3006/health"]
      interval: 30s
      timeout: 10s
      retries: 3

  # ============================================
  # 📊 MANAGEMENT & TOOLS
  # ============================================
  
  # FanzDash Security Control Center
  fanz_dash:
    build:
      context: ./FanzDash
      dockerfile: Dockerfile
    container_name: fanz_dash_security_center
    restart: unless-stopped
    environment:
      - NODE_ENV=production
      - PORT=3007
      - SECURITY_PORT=3007
      - DATABASE_URL=postgresql://fanz_user:${POSTGRES_PASSWORD:-fanz_secure_password}@postgres:5432/fanz_unified
      - REDIS_URL=redis://:${REDIS_PASSWORD:-fanz_redis_password}@redis:6379
      - API_GATEWAY_URL=http://api_gateway:8080
      - JWT_SECRET=${JWT_SECRET:-fanz_super_secure_jwt_secret}
      - ENCRYPTION_KEY=${ENCRYPTION_KEY:-FanzMilitaryGrade2024!}
      - SECURITY_TOKEN=${SECURITY_TOKEN:-FanzSecurityControl2024!}
      - VAULT_ROOT_TOKEN=${VAULT_ROOT_TOKEN:-fanz_vault_root_2024}
      # Security Service URLs
      - FANZ_SOCIAL_URL=http://fanz_social:3002
      - FANZTUBE_URL=http://fanz_tube:3003
      - FANZCOMMERCE_URL=http://fanz_commerce:3004
      - FANZSPICYAI_URL=http://fanz_ai:3005
      - FANZMEDIA_URL=http://fanz_media:3006
      - FANZLANDING_URL=http://fanz_landing:3008
      - FANZFILIATE_URL=http://fanz_affiliate:3009
      - FANZHUB_URL=http://fanz_hub:3010
      - STARZCARDS_URL=http://starz_cards:3011
      - CLUBCENTRAL_URL=http://club_central:3012
      - MIGRATION_HQ_URL=http://migration_hq:3013
      - FANZOS_URL=http://fanz_os:3014
    depends_on:
      postgres:
        condition: service_healthy
      redis:
        condition: service_healthy
    ports:
      - "3007:3007"  # Security Control Center
      - "3008:3008"  # WebSocket Security Monitoring
    volumes:
      - logs:/app/logs
      - ./security:/app/security:ro
    networks:
      - fanz_ecosystem
      - fanz_security
    cap_add:
      - NET_ADMIN
    healthcheck:
      test: ["CMD", "curl", "-f", "http://localhost:3007/api/security/dashboard"]
      interval: 30s
      timeout: 10s
      retries: 3

  # FanzLanding Marketing
  fanz_landing:
    build:
      context: ./FanzLanding
      dockerfile: Dockerfile
    container_name: fanz_landing
    restart: unless-stopped
    environment:
      - NODE_ENV=production
      - PORT=3008
      - DATABASE_URL=postgresql://fanz_user:${POSTGRES_PASSWORD:-fanz_secure_password}@postgres:5432/fanz_unified
      - REDIS_URL=redis://:${REDIS_PASSWORD:-fanz_redis_password}@redis:6379
      - API_GATEWAY_URL=http://api_gateway:8080
    depends_on:
      postgres:
        condition: service_healthy
    volumes:
      - logs:/app/logs
    networks:
      - fanz_ecosystem
    healthcheck:
      test: ["CMD", "curl", "-f", "http://localhost:3008/health"]
      interval: 30s
      timeout: 10s
      retries: 3

  # FanzFiliate Affiliate System
  fanz_affiliate:
    build:
      context: ./FanzFiliate
      dockerfile: Dockerfile
    container_name: fanz_affiliate
    restart: unless-stopped
    environment:
      - NODE_ENV=production
      - PORT=3009
      - DATABASE_URL=postgresql://fanz_user:${POSTGRES_PASSWORD:-fanz_secure_password}@postgres:5432/fanz_unified
      - REDIS_URL=redis://:${REDIS_PASSWORD:-fanz_redis_password}@redis:6379
      - API_GATEWAY_URL=http://api_gateway:8080
    depends_on:
      postgres:
        condition: service_healthy
      redis:
        condition: service_healthy
    volumes:
      - logs:/app/logs
    networks:
      - fanz_ecosystem
    healthcheck:
      test: ["CMD", "curl", "-f", "http://localhost:3009/health"]
      interval: 30s
      timeout: 10s
      retries: 3

  # FanzHub Content Management
  fanz_hub:
    build:
      context: ./FanzHubVaultV1
      dockerfile: Dockerfile
    container_name: fanz_hub
    restart: unless-stopped
    environment:
      - NODE_ENV=production
      - PORT=3010
      - DATABASE_URL=postgresql://fanz_user:${POSTGRES_PASSWORD:-fanz_secure_password}@postgres:5432/fanz_unified
      - REDIS_URL=redis://:${REDIS_PASSWORD:-fanz_redis_password}@redis:6379
      - API_GATEWAY_URL=http://api_gateway:8080
      - STORAGE_PATH=/app/vault
    depends_on:
      postgres:
        condition: service_healthy
      redis:
        condition: service_healthy
    volumes:
      - media_storage:/app/vault
      - logs:/app/logs
    networks:
      - fanz_ecosystem
    healthcheck:
      test: ["CMD", "curl", "-f", "http://localhost:3010/health"]
      interval: 30s
      timeout: 10s
      retries: 3

  # StarzCards NFT Platform
  starz_cards:
    build:
      context: ./StarzCardsV1
      dockerfile: Dockerfile
    container_name: starz_cards
    restart: unless-stopped
    environment:
      - NODE_ENV=production
      - PORT=3011
      - DATABASE_URL=postgresql://fanz_user:${POSTGRES_PASSWORD:-fanz_secure_password}@postgres:5432/fanz_unified
      - REDIS_URL=redis://:${REDIS_PASSWORD:-fanz_redis_password}@redis:6379
      - API_GATEWAY_URL=http://api_gateway:8080
      - BLOCKCHAIN_ENDPOINT=${BLOCKCHAIN_ENDPOINT}
    depends_on:
      postgres:
        condition: service_healthy
      redis:
        condition: service_healthy
    volumes:
      - logs:/app/logs
    networks:
      - fanz_ecosystem
    healthcheck:
      test: ["CMD", "curl", "-f", "http://localhost:3011/health"]
      interval: 30s
      timeout: 10s
      retries: 3

  # ClubCentral Community Management
  club_central:
    build:
      context: ./ClubCentral
      dockerfile: Dockerfile
    container_name: club_central
    restart: unless-stopped
    environment:
      - NODE_ENV=production
      - PORT=3012
      - DATABASE_URL=postgresql://fanz_user:${POSTGRES_PASSWORD:-fanz_secure_password}@postgres:5432/fanz_unified
      - REDIS_URL=redis://:${REDIS_PASSWORD:-fanz_redis_password}@redis:6379
      - API_GATEWAY_URL=http://api_gateway:8080
    depends_on:
      postgres:
        condition: service_healthy
      redis:
        condition: service_healthy
    volumes:
      - logs:/app/logs
    networks:
      - fanz_ecosystem
    healthcheck:
      test: ["CMD", "curl", "-f", "http://localhost:3012/health"]
      interval: 30s
      timeout: 10s
      retries: 3

  # Migration HQ
  migration_hq:
    build:
      context: ./Migration-HQ
      dockerfile: Dockerfile
    container_name: migration_hq
    restart: unless-stopped
    environment:
      - NODE_ENV=production
      - PORT=3013
      - DATABASE_URL=postgresql://fanz_user:${POSTGRES_PASSWORD:-fanz_secure_password}@postgres:5432/fanz_unified
      - REDIS_URL=redis://:${REDIS_PASSWORD:-fanz_redis_password}@redis:6379
      - API_GATEWAY_URL=http://api_gateway:8080
    depends_on:
      postgres:
        condition: service_healthy
    volumes:
      - logs:/app/logs
    networks:
      - fanz_ecosystem
    healthcheck:
      test: ["CMD", "curl", "-f", "http://localhost:3013/health"]
      interval: 30s
      timeout: 10s
      retries: 3

  # FanzOS Core System
  fanz_os:
    build:
      context: ./FanzOSMicroservices
      dockerfile: Dockerfile
    container_name: fanz_os
    restart: unless-stopped
    environment:
      - NODE_ENV=production
      - PORT=3014
      - DATABASE_URL=postgresql://fanz_user:${POSTGRES_PASSWORD:-fanz_secure_password}@postgres:5432/fanz_unified
      - REDIS_URL=redis://:${REDIS_PASSWORD:-fanz_redis_password}@redis:6379
      - API_GATEWAY_URL=http://api_gateway:8080
      - RABBITMQ_URL=amqp://fanz_user:${RABBITMQ_PASSWORD:-fanz_rabbitmq_password}@rabbitmq:5672/fanz
    depends_on:
      postgres:
        condition: service_healthy
      redis:
        condition: service_healthy
      rabbitmq:
        condition: service_healthy
    volumes:
      - logs:/app/logs
    networks:
      - fanz_ecosystem
    healthcheck:
      test: ["CMD", "curl", "-f", "http://localhost:3014/health"]
      interval: 30s
      timeout: 10s
      retries: 3

  # ============================================
  # 🌐 FRONTEND
  # ============================================
  
  # Unified Frontend
  frontend:
    build:
      context: ./frontend
      dockerfile: Dockerfile
      args:
        - REACT_APP_API_GATEWAY_URL=http://localhost:8080
        - REACT_APP_ECOSYSTEM_NAME=FANZ Unified
    container_name: fanz_frontend
    restart: unless-stopped
    environment:
      - NODE_ENV=production
    depends_on:
      api_gateway:
        condition: service_healthy
    ports:
      - "3000:80"
    networks:
      - fanz_ecosystem
    healthcheck:
      test: ["CMD", "curl", "-f", "http://localhost:80"]
      interval: 30s
      timeout: 10s
      retries: 3

  # ============================================
  # 📊 MONITORING & OBSERVABILITY
  # ============================================
  
  # Prometheus Monitoring
  prometheus:
    image: prom/prometheus:latest
    container_name: fanz_prometheus
    restart: unless-stopped
    command:
      - '--config.file=/etc/prometheus/prometheus.yml'
      - '--storage.tsdb.path=/prometheus'
      - '--web.console.libraries=/etc/prometheus/console_libraries'
      - '--web.console.templates=/etc/prometheus/consoles'
      - '--storage.tsdb.retention.time=200h'
      - '--web.enable-lifecycle'
    volumes:
      - ./monitoring/prometheus.yml:/etc/prometheus/prometheus.yml
      - ./monitoring/prometheus_data:/prometheus
    ports:
      - "9090:9090"
    networks:
      - fanz_ecosystem

  # Grafana Dashboards
  grafana:
    image: grafana/grafana:latest
    container_name: fanz_grafana
    restart: unless-stopped
    environment:
      GF_SECURITY_ADMIN_USER: admin
      GF_SECURITY_ADMIN_PASSWORD: ${GRAFANA_PASSWORD:-fanz_grafana_admin}
    volumes:
      - ./monitoring/grafana_data:/var/lib/grafana
      - ./monitoring/grafana/dashboards:/etc/grafana/provisioning/dashboards
      - ./monitoring/grafana/datasources:/etc/grafana/provisioning/datasources
    ports:
      - "3001:3000"
    networks:
      - fanz_ecosystem
    depends_on:
      - prometheus

  # Elasticsearch for Logs
  elasticsearch:
    image: elasticsearch:8.11.0
    container_name: fanz_elasticsearch
    restart: unless-stopped
    environment:
      - discovery.type=single-node
      - "ES_JAVA_OPTS=-Xms512m -Xmx512m"
      - xpack.security.enabled=false
    volumes:
      - ./monitoring/elasticsearch_data:/usr/share/elasticsearch/data
    ports:
      - "9200:9200"
    networks:
      - fanz_ecosystem

  # Kibana for Log Analysis
  kibana:
    image: kibana:8.11.0
    container_name: fanz_kibana
    restart: unless-stopped
    environment:
      ELASTICSEARCH_HOSTS: http://elasticsearch:9200
    ports:
      - "5601:5601"
    networks:
      - fanz_ecosystem
    depends_on:
      - elasticsearch

  # ============================================
  # 🔄 LOAD BALANCER & REVERSE PROXY
  # ============================================
  
  # Nginx Load Balancer
  nginx:
    image: nginx:alpine
    container_name: fanz_nginx
    restart: unless-stopped
    volumes:
      - ./nginx/nginx.conf:/etc/nginx/nginx.conf
      - ./nginx/ssl:/etc/nginx/ssl
      - media_storage:/var/www/media
    ports:
      - "80:80"
      - "443:443"
    networks:
      - fanz_ecosystem
    depends_on:
      - api_gateway
      - frontend
    healthcheck:
      test: ["CMD", "curl", "-f", "http://localhost:80/health"]
      interval: 30s
      timeout: 10s
      retries: 3

  # ============================================
  # 🛡️ MILITARY-GRADE SECURITY SERVICES
  # ============================================
  
  # HashiCorp Vault - Secrets Management
  vault:
    image: vault:latest
    container_name: fanz_vault
    restart: unless-stopped
    cap_add:
      - IPC_LOCK
    environment:
      - VAULT_DEV_ROOT_TOKEN_ID=${VAULT_ROOT_TOKEN:-fanz_vault_root_2024}
      - VAULT_DEV_LISTEN_ADDRESS=0.0.0.0:8200
      - VAULT_API_ADDR=http://0.0.0.0:8200
    ports:
      - "8200:8200"
    volumes:
      - vault_data:/vault/data
    command: vault server -dev -dev-root-token-id=${VAULT_ROOT_TOKEN:-fanz_vault_root_2024}
    networks:
      - fanz_security
    healthcheck:
      test: ["CMD", "vault", "status"]
      interval: 30s
      timeout: 10s
      retries: 3

  # Web Application Firewall
  waf:
    image: owasp/modsecurity-crs:apache
    container_name: fanz_waf
    restart: unless-stopped
    environment:
      - PARANOIA=2
      - ANOMALY_INBOUND=5
      - ANOMALY_OUTBOUND=4
      - BACKEND=http://nginx:80
      - ERRORLOG=/var/log/apache2/error.log
      - ACCESSLOG=/var/log/apache2/access.log
      - MODSEC_AUDIT_LOG_FORMAT=JSON
    ports:
      - "8443:80"
    volumes:
      - ./logs/waf:/var/log/apache2
    networks:
      - fanz_security
      - fanz_ecosystem
    depends_on:
      - nginx
    healthcheck:
      test: ["CMD", "curl", "-f", "http://localhost/"]
      interval: 30s
      timeout: 10s
      retries: 3

  # Vulnerability Scanner - OpenVAS
  openvas:
    image: mikesplain/openvas
    container_name: fanz_openvas
    restart: unless-stopped
    ports:
      - "9390:9390"
    environment:
      - OV_PASSWORD=${OPENVAS_PASSWORD:-FanzOpenVAS_2024!}
    volumes:
      - openvas_data:/var/lib/openvas
    networks:
      - fanz_security

  # Security Event Collection
  fail2ban:
    image: crazymax/fail2ban:latest
    container_name: fanz_fail2ban
    restart: unless-stopped
    network_mode: "host"
    cap_add:
      - NET_ADMIN
      - NET_RAW
    volumes:
      - ./logs:/var/log/fanz:ro
      - fail2ban_data:/data
    environment:
      - TZ=UTC
      - F2B_LOG_LEVEL=INFO

# 🎯 Configuration Notes:
# 
# Environment Variables (create .env file):
# - POSTGRES_PASSWORD=your_secure_postgres_password
# - REDIS_PASSWORD=your_secure_redis_password
# - RABBITMQ_PASSWORD=your_secure_rabbitmq_password
# - JWT_SECRET=your_super_secure_jwt_secret
# - GRAFANA_PASSWORD=your_grafana_admin_password
# - OPENAI_API_KEY=your_openai_api_key
# - CDN_URL=https://cdn.myfanz.network
# - BLOCKCHAIN_ENDPOINT=https://your-blockchain-endpoint
# - PAYMENT_PROCESSOR_URL=https://your-payment-processor
# - CORS_ORIGINS=https://myfanz.network,https://www.myfanz.network
#
# Deployment Commands:
# - Production: docker-compose up -d
# - Development: docker-compose -f docker-compose.yml -f docker-compose.dev.yml up
# - Scaling: docker-compose up -d --scale fanz_social=3
# - Logs: docker-compose logs -f [service_name]
# - Health: docker-compose ps<|MERGE_RESOLUTION|>--- conflicted
+++ resolved
@@ -45,11 +45,7 @@
   
   # PostgreSQL Database (Hardened)
   postgres:
-<<<<<<< HEAD
-    image: postgres:15-alpine@sha256:REDACTED_AWS_SECRET_KEYece84824a14c9d6fbbab02d0
-=======
     image: postgres:15-alpine@sha256:dfcf0459185089e88a43197975780f5a3078acd5ece84824a14c9d6fbbab02d0
->>>>>>> cdaea2a2
     container_name: fanz_postgres
     restart: unless-stopped
     environment:
@@ -72,11 +68,7 @@
 
   # Redis Cache & Sessions (Hardened)
   redis:
-<<<<<<< HEAD
-    image: redis:7-alpine@sha256:REDACTED_AWS_SECRET_KEY13465bb14d845db72a4e3e08
-=======
     image: redis:7-alpine@sha256:bb186d083732f669da90be8b0f975a37812b15e913465bb14d845db72a4e3e08
->>>>>>> cdaea2a2
     container_name: fanz_redis
     restart: unless-stopped
     command: redis-server --requirepass ${REDIS_PASSWORD:-fanz_redis_password} --maxmemory 512mb --maxmemory-policy allkeys-lru
