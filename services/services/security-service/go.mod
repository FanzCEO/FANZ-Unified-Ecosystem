module github.com/fanzos/security-service

go 1.24.0

require (
	github.com/gin-gonic/gin v1.9.1
<<<<<<< HEAD
	golang.org/x/crypto v0.46.0
=======
	golang.org/x/crypto v0.45.0
>>>>>>> 2e9e9c8c
	golang.org/x/time v0.5.0
)

require (
	github.com/bytedance/sonic v1.9.1 // indirect
	github.com/chenzhuoyu/base64x v0.0.0-20221115062448-fe3a3abad311 // indirect
	github.com/gabriel-vasile/mimetype v1.4.2 // indirect
	github.com/gin-contrib/sse v0.1.0 // indirect
	github.com/go-playground/locales v0.14.1 // indirect
	github.com/go-playground/universal-translator v0.18.1 // indirect
	github.com/go-playground/validator/v10 v10.14.0 // indirect
	github.com/goccy/go-json v0.10.2 // indirect
	github.com/json-iterator/go v1.1.12 // indirect
	github.com/klauspost/cpuid/v2 v2.2.4 // indirect
	github.com/leodido/go-urn v1.2.4 // indirect
	github.com/mattn/go-isatty v0.0.19 // indirect
	github.com/modern-go/concurrent v0.0.0-20180306012644-bacd9c7ef1dd // indirect
	github.com/modern-go/reflect2 v1.0.2 // indirect
	github.com/pelletier/go-toml/v2 v2.0.8 // indirect
	github.com/twitchyliquid64/golang-asm v0.15.1 // indirect
	github.com/ugorji/go/codec v1.2.11 // indirect
	golang.org/x/arch v0.3.0 // indirect
<<<<<<< HEAD
	golang.org/x/net v0.48.0 // indirect
	golang.org/x/sys v0.39.0 // indirect
	golang.org/x/text v0.32.0 // indirect
	google.golang.org/protobuf v1.36.10 // indirect
=======
	golang.org/x/net v0.47.0 // indirect
	golang.org/x/sys v0.38.0 // indirect
	golang.org/x/text v0.31.0 // indirect
	google.golang.org/protobuf v1.33.0 // indirect
>>>>>>> 2e9e9c8c
	gopkg.in/yaml.v3 v3.0.1 // indirect
)<|MERGE_RESOLUTION|>--- conflicted
+++ resolved
@@ -4,11 +4,8 @@
 
 require (
 	github.com/gin-gonic/gin v1.9.1
-<<<<<<< HEAD
 	golang.org/x/crypto v0.46.0
-=======
 	golang.org/x/crypto v0.45.0
->>>>>>> 2e9e9c8c
 	golang.org/x/time v0.5.0
 )
 
@@ -31,16 +28,13 @@
 	github.com/twitchyliquid64/golang-asm v0.15.1 // indirect
 	github.com/ugorji/go/codec v1.2.11 // indirect
 	golang.org/x/arch v0.3.0 // indirect
-<<<<<<< HEAD
 	golang.org/x/net v0.48.0 // indirect
 	golang.org/x/sys v0.39.0 // indirect
 	golang.org/x/text v0.32.0 // indirect
 	google.golang.org/protobuf v1.36.10 // indirect
-=======
 	golang.org/x/net v0.47.0 // indirect
 	golang.org/x/sys v0.38.0 // indirect
 	golang.org/x/text v0.31.0 // indirect
 	google.golang.org/protobuf v1.33.0 // indirect
->>>>>>> 2e9e9c8c
 	gopkg.in/yaml.v3 v3.0.1 // indirect
 )